--- conflicted
+++ resolved
@@ -139,10 +139,6 @@
             commands::backup_database,
             // Monitoring and testing commands
             commands::test_sentry,
-<<<<<<< HEAD
-
-=======
->>>>>>> bef921b6
             // Desktop-specific commands
             commands::get_system_info,
             commands::show_open_dialog,
@@ -160,13 +156,10 @@
             commands::set_window_always_on_top,
             commands::minimize_to_tray,
             commands::check_for_updates,
-<<<<<<< HEAD
-=======
             // AI Provider commands
             commands::check_ai_provider_availability,
             commands::list_ai_provider_models,
             commands::send_ai_provider_request,
->>>>>>> bef921b6
         ])
         .run(tauri::generate_context!());
 

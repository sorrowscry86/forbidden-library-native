//! Tauri IPC command handlers
//!
//! This module contains all the command handlers that can be invoked from the frontend.
//! Each command represents a secure bridge between the SvelteKit frontend and Rust backend.
//! Comprehensive implementation of all Forbidden Library functionality.

use crate::models::{Conversation, Message, MessageRole, Persona};
use crate::services::Services;
use serde::{Deserialize, Serialize};
use std::sync::Arc;
use tauri::State;

/// Application state shared across all commands
pub struct AppState {
    pub services: Arc<Services>,
}

#[derive(Debug, Serialize, Deserialize)]
pub struct AppInfo {
    pub version: String,
    pub name: String,
}

// ==================== BASIC APPLICATION COMMANDS ====================

/// Simple greeting command for testing IPC communication
#[tauri::command]
pub async fn greet(name: &str) -> Result<String, String> {
    tracing::info!("Greeting request for: {}", name);
    Ok(format!(
        "Hello, {}! Welcome to the Forbidden Library.",
        name
    ))
}

/// Get application version and metadata
#[tauri::command]
pub async fn get_app_version() -> Result<AppInfo, String> {
    Ok(AppInfo {
        version: env!("CARGO_PKG_VERSION").to_string(),
        name: env!("CARGO_PKG_NAME").to_string(),
    })
}

/// Initialize the application database
#[tauri::command]
pub async fn initialize_database() -> Result<String, String> {
    tracing::info!("Database initialization requested");

    // TODO: Implement actual database initialization
    // This should create the SQLCipher encrypted database with proper schema

    Ok("Database initialized successfully".to_string())
}

// ==================== CONVERSATION COMMANDS ====================

#[tauri::command]
pub async fn create_conversation(
    title: String,
    persona_id: Option<i64>,
    state: State<'_, AppState>,
) -> Result<Conversation, String> {
    tracing::info!(
        "Creating conversation: {} with persona_id: {:?}",
        title,
        persona_id
    );
    state
        .services
        .conversations
        .create_conversation(title, persona_id)
        .map_err(|e| format!("Failed to create conversation: {}", e))
}

#[tauri::command]
pub async fn get_conversations(
    limit: Option<i32>,
    offset: Option<i32>,
    state: State<'_, AppState>,
) -> Result<Vec<Conversation>, String> {
    tracing::debug!(
        "Getting conversations with limit: {:?}, offset: {:?}",
        limit,
        offset
    );
    state
        .services
        .conversations
        .get_conversations(limit, offset)
        .map_err(|e| format!("Failed to get conversations: {}", e))
}

/// Search conversations by title or content
#[tauri::command]
pub async fn search_conversations(
    query: String,
    limit: Option<i32>,
    state: State<'_, AppState>,
) -> Result<Vec<Conversation>, String> {
    tracing::info!("Searching conversations for: {}", query);

    if query.trim().is_empty() {
        return state
            .services
            .conversations
            .get_conversations(limit, None)
            .map_err(|e| format!("Failed to get conversations: {}", e));
    }

    state
        .services
        .conversations
        .search_conversations(&query, limit)
        .map_err(|e| format!("Failed to search conversations: {}", e))
}

#[tauri::command]
pub async fn get_conversation(
    id: i64,
    state: State<'_, AppState>,
) -> Result<Option<Conversation>, String> {
    tracing::debug!("Getting conversation with id: {}", id);
    state
        .services
        .conversations
        .get_conversation(id)
        .map_err(|e| format!("Failed to get conversation: {}", e))
}

#[tauri::command]
pub async fn delete_conversation(id: i64, state: State<'_, AppState>) -> Result<(), String> {
    tracing::info!("Deleting conversation with id: {}", id);
    state
        .services
        .conversations
        .delete_conversation(id)
        .map_err(|e| format!("Failed to delete conversation: {}", e))
}

#[tauri::command]
pub async fn archive_conversation(
    id: i64,
    archived: bool,
    state: State<'_, AppState>,
) -> Result<(), String> {
    tracing::info!(
        "Setting conversation {} archived status to: {}",
        id,
        archived
    );
    state
        .services
        .conversations
        .set_conversation_archived(id, archived)
        .map_err(|e| format!("Failed to archive conversation: {}", e))
}

// ==================== MESSAGE COMMANDS ====================

#[tauri::command]
pub async fn add_message(
    conversation_id: i64,
    role: String,
    content: String,
    tokens_used: Option<i32>,
    model_used: Option<String>,
    state: State<'_, AppState>,
) -> Result<Message, String> {
    tracing::debug!(
        "Adding message to conversation {}: {} bytes",
        conversation_id,
        content.len()
    );

    let message_role = match role.as_str() {
        "user" => MessageRole::User,
        "assistant" => MessageRole::Assistant,
        "system" => MessageRole::System,
        _ => return Err(format!("Invalid role: {}", role)),
    };

    state
        .services
        .conversations
        .add_message(
            conversation_id,
            message_role,
            content,
            tokens_used,
            model_used,
        )
        .map_err(|e| format!("Failed to add message: {}", e))
}

#[tauri::command]
pub async fn get_messages(
    conversation_id: i64,
    state: State<'_, AppState>,
) -> Result<Vec<Message>, String> {
    tracing::debug!("Getting messages for conversation: {}", conversation_id);
    state
        .services
        .conversations
        .get_messages(conversation_id)
        .map_err(|e| format!("Failed to get messages: {}", e))
}

// ==================== PERSONA COMMANDS ====================

#[tauri::command]
pub async fn create_persona(
    name: String,
    description: Option<String>,
    system_prompt: String,
    state: State<'_, AppState>,
) -> Result<Persona, String> {
    tracing::info!("Creating persona: {}", name);
    state
        .services
        .personas
        .create_persona(name, description, system_prompt)
        .map_err(|e| format!("Failed to create persona: {}", e))
}

#[tauri::command]
pub async fn get_personas(state: State<'_, AppState>) -> Result<Vec<Persona>, String> {
    tracing::debug!("Getting all personas");
    state
        .services
        .personas
        .get_personas()
        .map_err(|e| format!("Failed to get personas: {}", e))
}

#[tauri::command]
pub async fn get_persona(id: i64, state: State<'_, AppState>) -> Result<Option<Persona>, String> {
    tracing::debug!("Getting persona with id: {}", id);
    state
        .services
        .personas
        .get_persona(id)
        .map_err(|e| format!("Failed to get persona: {}", e))
}

#[tauri::command]
pub async fn update_persona(
    id: i64,
    name: Option<String>,
    description: Option<String>,
    system_prompt: Option<String>,
    state: State<'_, AppState>,
) -> Result<(), String> {
    tracing::info!("Updating persona with id: {}", id);
    state
        .services
        .personas
        .update_persona(id, name, description, system_prompt)
        .map_err(|e| format!("Failed to update persona: {}", e))
}

#[tauri::command]
pub async fn delete_persona(id: i64, state: State<'_, AppState>) -> Result<(), String> {
    tracing::info!("Deleting persona with id: {}", id);
    state
        .services
        .personas
        .delete_persona(id)
        .map_err(|e| format!("Failed to delete persona: {}", e))
}

// ==================== API CONFIGURATION COMMANDS ====================

#[tauri::command]
pub async fn store_api_config(
    provider: String,
    api_key: String,
    base_url: Option<String>,
    state: State<'_, AppState>,
) -> Result<(), String> {
    tracing::info!("Storing API config for provider: {}", provider);
    state
        .services
        .apis
        .store_api_config(provider, api_key, base_url)
        .map_err(|e| format!("Failed to store API config: {}", e))
}

#[tauri::command]
pub async fn get_api_config(
    provider: String,
    state: State<'_, AppState>,
) -> Result<Option<(String, Option<String>)>, String> {
    tracing::debug!("Getting API config for provider: {}", provider);
    state
        .services
        .apis
        .get_api_config(&provider)
        .map_err(|e| format!("Failed to get API config: {}", e))
}

#[tauri::command]
pub async fn delete_api_config(provider: String, state: State<'_, AppState>) -> Result<(), String> {
    tracing::info!("Deleting API config for provider: {}", provider);
    state
        .services
        .apis
        .delete_api_config(&provider)
        .map_err(|e| format!("Failed to delete API config: {}", e))
}

// ==================== SYSTEM COMMANDS ====================

#[tauri::command]
pub async fn get_database_stats(state: State<'_, AppState>) -> Result<DatabaseStats, String> {
    tracing::debug!("Getting database statistics");

    // Get basic statistics about the database
    let conversations_result = state
        .services
        .conversations
        .get_conversations(Some(1), None);
    let personas_result = state.services.personas.get_personas();

    let total_conversations = match conversations_result {
        Ok(conversations) => conversations.len() as i64,
        Err(_) => 0i64,
    };

    let total_personas = match personas_result {
        Ok(personas) => personas.len() as i64,
        Err(_) => 0i64,
    };

    // Count total messages
    let total_messages = {
        let conn = state.db.connection().lock().unwrap();
        conn.query_row("SELECT COUNT(*) FROM messages", [], |row| row.get::<_, i64>(0))
            .unwrap_or(0)
    };

    // Calculate database size
    let database_size_mb = {
        let conn = state.db.connection().lock().unwrap();
        let page_count: i64 = conn.query_row("PRAGMA page_count", [], |row| row.get(0))
            .unwrap_or(0);
        let page_size: i64 = conn.query_row("PRAGMA page_size", [], |row| row.get(0))
            .unwrap_or(0);
        let size_bytes = page_count * page_size;
        (size_bytes as f64) / (1024.0 * 1024.0)
    };

    Ok(DatabaseStats {
        total_conversations,
        total_personas,
        total_messages,
        database_size_mb,
    })
}

/// Database statistics structure
#[derive(Serialize)]
pub struct DatabaseStats {
    pub total_conversations: i64,
    pub total_personas: i64,
    pub total_messages: i64,
    pub database_size_mb: f64,
}

// ==================== AI INTEGRATION COMMANDS ====================

#[tauri::command]
pub async fn send_ai_request(
    message: String,
    persona_id: Option<i64>,
    conversation_id: Option<i64>,
    model: Option<String>,
    state: State<'_, AppState>,
) -> Result<AiResponse, String> {
    tracing::info!(
        "Processing AI request for conversation: {:?}",
        conversation_id
    );

    // Get the persona if specified
    let persona = if let Some(pid) = persona_id {
        match state.services.personas.get_persona(pid) {
            Ok(Some(p)) => Some(p),
            Ok(None) => return Err(format!("Persona with ID {} not found", pid)),
            Err(e) => return Err(format!("Failed to get persona: {}", e)),
        }
    } else {
        None
    };

    // Use the persona's system prompt if available
    let system_prompt = persona
        .map(|p| p.system_prompt)
        .unwrap_or_else(|| "You are a helpful assistant.".to_string());

    // In a real implementation, this would call an AI service
    // For now, we'll return a more sophisticated mock response
    let start_time = std::time::Instant::now();

    // Simulate processing time
    tokio::time::sleep(tokio::time::Duration::from_millis(500)).await;

    let response_content = format!(
        "I've received your message: \"{}\". \n\nThis is a simulated response from the Forbidden Library AI assistant. In the full implementation, this would connect to an actual AI model.\n\nSystem context: {}", 
        message,
        system_prompt
    );

    let processing_time = start_time.elapsed().as_millis() as i64;

    Ok(AiResponse {
        content: response_content,
        model_used: model.unwrap_or_else(|| "forbidden-library-v1".to_string()),
        tokens_used: message.len() as i32 + 200, // Simulate token counting
        processing_time_ms: processing_time,
    })
}

/// AI response structure
#[derive(Serialize)]
pub struct AiResponse {
    pub content: String,
    pub model_used: String,
    pub tokens_used: i32,
    pub processing_time_ms: i64,
}

// ==================== FILE MANAGEMENT COMMANDS ====================

#[tauri::command]
pub async fn export_conversation(
    conversation_id: i64,
    format: String,
    state: State<'_, AppState>,
) -> Result<String, String> {
    tracing::info!("Exporting conversation {} as {}", conversation_id, format);

    let conversation = state
        .services
        .conversations
        .get_conversation(conversation_id)
        .map_err(|e| format!("Failed to get conversation: {}", e))?;

    let messages = state
        .services
        .conversations
        .get_messages(conversation_id)
        .map_err(|e| format!("Failed to get messages: {}", e))?;

    match format.as_str() {
        "json" => {
            let export_data = serde_json::json!({
                "conversation": conversation,
                "messages": messages,
                "exported_at": chrono::Utc::now().to_rfc3339(),
                "version": env!("CARGO_PKG_VERSION")
            });

            serde_json::to_string_pretty(&export_data)
                .map_err(|e| format!("Failed to serialize conversation: {}", e))
        }
        "markdown" => {
            let mut markdown = String::new();

            if let Some(conv) = conversation {
                markdown.push_str(&format!("# {}\n\n", conv.title));
                markdown.push_str(&format!(
                    "**Created:** {}\n\n",
                    conv.created_at.format("%Y-%m-%d %H:%M:%S UTC")
                ));

                for message in messages {
                    let role = match message.role {
                        MessageRole::User => "**User:**",
                        MessageRole::Assistant => "**Assistant:**",
                        MessageRole::System => "**System:**",
                    };

                    markdown.push_str(&format!("{} {}\n\n", role, message.content));
                    markdown.push_str("---\n\n");
                }
            }

            Ok(markdown)
        }
        _ => Err(format!("Unsupported export format: {}", format)),
    }
}

#[tauri::command]
pub async fn backup_database(
    backup_path: String,
    state: State<'_, AppState>,
) -> Result<String, String> {
    tracing::info!("Creating database backup at: {}", backup_path);

    use std::fs;
    use std::path::Path;

    // Get the database file path
    let db_path = state.db.path();

    // Ensure backup directory exists
    if let Some(parent) = Path::new(&backup_path).parent() {
        fs::create_dir_all(parent)
            .map_err(|e| format!("Failed to create backup directory: {}", e))?;
    }

    // Copy the database file
    fs::copy(&db_path, &backup_path)
        .map_err(|e| format!("Failed to backup database: {}", e))?;

    Ok(format!("Database backed up successfully to: {}", backup_path))
}

#[tauri::command]
pub async fn restore_database(
    backup_path: String,
    _state: State<'_, AppState>,
) -> Result<String, String> {
    tracing::info!("Restoring database from: {}", backup_path);

    // This would implement database restore functionality
    // For now, return success message
    Ok(format!("Database restored from: {}", backup_path))
}

#[tauri::command]
pub async fn clear_database(_state: State<'_, AppState>) -> Result<String, String> {
    tracing::info!("Clearing all data from the database");

    // This would implement database clearing functionality
    // For now, return success message
    Ok("Database cleared successfully".to_string())
}

/// Test Sentry integration and monitoring
#[tauri::command]
pub async fn test_sentry() -> Result<String, String> {
    use crate::monitoring::test_sentry_integration;

    match test_sentry_integration() {
        Ok(_) => {
            tracing::info!("âœ… Sentry integration test successful - VoidCat RDC");
            Ok("Sentry integration test successful".to_string())
        }
        Err(e) => {
            tracing::error!("âŒ Sentry integration test failed: {}", e);
            Err(e)
        }
    }
}

// ==================== DESKTOP-SPECIFIC COMMANDS ====================

/// Get system information for desktop environment
#[tauri::command]
pub async fn get_system_info() -> Result<serde_json::Value, String> {
    use std::env;
<<<<<<< HEAD
    
=======

>>>>>>> bef921b6
    let info = serde_json::json!({
        "os": env::consts::OS,
        "arch": env::consts::ARCH,
        "family": env::consts::FAMILY,
        "version": env!("CARGO_PKG_VERSION"),
        "tauri_version": env!("CARGO_PKG_VERSION"),
        "platform": "desktop"
    });
<<<<<<< HEAD
    
=======

>>>>>>> bef921b6
    Ok(info)
}

/// Show native file dialog for opening files
#[tauri::command]
pub async fn show_open_dialog(
<<<<<<< HEAD
=======
    app_handle: tauri::AppHandle,
>>>>>>> bef921b6
    title: Option<String>,
    default_path: Option<String>,
    filters: Option<Vec<(String, Vec<String>)>>,
) -> Result<Option<String>, String> {
    tracing::info!("Opening file dialog");
<<<<<<< HEAD
    
    // This would use Tauri's dialog API
    // For now, return a placeholder
    Ok(Some("/path/to/selected/file.txt".to_string()))
=======

    use tauri::api::dialog::blocking::FileDialogBuilder;
    use std::path::PathBuf;

    let mut dialog = FileDialogBuilder::new();

    if let Some(t) = title {
        dialog = dialog.set_title(&t);
    }

    if let Some(path) = default_path {
        dialog = dialog.set_directory(PathBuf::from(path));
    }

    if let Some(filter_list) = filters {
        for (name, extensions) in filter_list {
            let ext_refs: Vec<&str> = extensions.iter().map(|s| s.as_str()).collect();
            dialog = dialog.add_filter(name, &ext_refs);
        }
    }

    let result = dialog.pick_file();

    Ok(result.map(|p| p.to_string_lossy().to_string()))
>>>>>>> bef921b6
}

/// Show native file dialog for saving files
#[tauri::command]
pub async fn show_save_dialog(
<<<<<<< HEAD
=======
    app_handle: tauri::AppHandle,
>>>>>>> bef921b6
    title: Option<String>,
    default_path: Option<String>,
    filters: Option<Vec<(String, Vec<String>)>>,
) -> Result<Option<String>, String> {
    tracing::info!("Opening save dialog");
<<<<<<< HEAD
    
    // This would use Tauri's dialog API
    // For now, return a placeholder
    Ok(Some("/path/to/save/file.txt".to_string()))
=======

    use tauri::api::dialog::blocking::FileDialogBuilder;
    use std::path::PathBuf;

    let mut dialog = FileDialogBuilder::new();

    if let Some(t) = title {
        dialog = dialog.set_title(&t);
    }

    if let Some(path) = default_path {
        if let Some(parent) = PathBuf::from(&path).parent() {
            dialog = dialog.set_directory(parent);
        }
        if let Some(filename) = PathBuf::from(&path).file_name() {
            dialog = dialog.set_file_name(filename.to_string_lossy().as_ref());
        }
    }

    if let Some(filter_list) = filters {
        for (name, extensions) in filter_list {
            let ext_refs: Vec<&str> = extensions.iter().map(|s| s.as_str()).collect();
            dialog = dialog.add_filter(name, &ext_refs);
        }
    }

    let result = dialog.save_file();

    Ok(result.map(|p| p.to_string_lossy().to_string()))
>>>>>>> bef921b6
}

/// Write file to disk with native file system access
#[tauri::command]
<<<<<<< HEAD
pub async fn write_file_to_disk(
    path: String,
    content: String,
) -> Result<String, String> {
    use std::fs;
    
    tracing::info!("Writing file to: {}", path);
    
    fs::write(&path, content)
        .map_err(|e| format!("Failed to write file: {}", e))?;
    
=======
pub async fn write_file_to_disk(path: String, content: String) -> Result<String, String> {
    use std::fs;

    tracing::info!("Writing file to: {}", path);

    fs::write(&path, content).map_err(|e| format!("Failed to write file: {}", e))?;

>>>>>>> bef921b6
    Ok(format!("File written successfully to: {}", path))
}

/// Read file from disk with native file system access
#[tauri::command]
pub async fn read_file_from_disk(path: String) -> Result<String, String> {
    use std::fs;
<<<<<<< HEAD
    
    tracing::info!("Reading file from: {}", path);
    
    fs::read_to_string(&path)
        .map_err(|e| format!("Failed to read file: {}", e))
=======

    tracing::info!("Reading file from: {}", path);

    fs::read_to_string(&path).map_err(|e| format!("Failed to read file: {}", e))
>>>>>>> bef921b6
}

/// Show system notification
#[tauri::command]
pub async fn show_notification(
    title: String,
    body: String,
    icon: Option<String>,
) -> Result<String, String> {
    tracing::info!("Showing notification: {}", title);
<<<<<<< HEAD
    
    // This would use Tauri's notification API
    // For now, just log the notification
    tracing::info!("Notification - {}: {}", title, body);
    
=======

    // This would use Tauri's notification API
    // For now, just log the notification
    tracing::info!("Notification - {}: {}", title, body);

>>>>>>> bef921b6
    Ok("Notification shown".to_string())
}

/// Copy text to system clipboard
#[tauri::command]
pub async fn copy_to_clipboard(text: String) -> Result<String, String> {
    tracing::info!("Copying to clipboard");
<<<<<<< HEAD
    
=======

>>>>>>> bef921b6
    // This would use Tauri's clipboard API
    // For now, just return success
    Ok("Text copied to clipboard".to_string())
}

/// Read text from system clipboard
#[tauri::command]
pub async fn read_from_clipboard() -> Result<String, String> {
    tracing::info!("Reading from clipboard");
<<<<<<< HEAD
    
=======

>>>>>>> bef921b6
    // This would use Tauri's clipboard API
    // For now, return placeholder text
    Ok("Sample clipboard content".to_string())
}

/// Get application data directory path
#[tauri::command]
pub async fn get_app_data_dir() -> Result<String, String> {
<<<<<<< HEAD
    use std::env;
    
    // Get the application data directory
    let app_data = match env::var("APPDATA") {
        Ok(path) => format!("{}/Forbidden Library", path),
        Err(_) => {
            // Fallback for non-Windows systems
            match env::var("HOME") {
                Ok(home) => format!("{}/.forbidden-library", home),
                Err(_) => "/tmp/forbidden-library".to_string()
            }
        }
    };
    
    Ok(app_data)
=======
    use crate::platform;

    // Use cross-platform method to get app data directory
    if let Some(app_data) = platform::get_app_data_dir() {
        Ok(app_data.to_string_lossy().to_string())
    } else {
        // Ultimate fallback
        Ok("/tmp/forbidden-library".to_string())
    }
>>>>>>> bef921b6
}

/// Open external URL in default browser
#[tauri::command]
pub async fn open_external_url(url: String) -> Result<String, String> {
    tracing::info!("Opening external URL: {}", url);
<<<<<<< HEAD
    
=======

>>>>>>> bef921b6
    // This would use Tauri's shell API
    // For now, just return success
    Ok(format!("Opened URL: {}", url))
}

/// Create desktop shortcut (Windows/Linux)
#[tauri::command]
pub async fn create_desktop_shortcut() -> Result<String, String> {
    tracing::info!("Creating desktop shortcut");
<<<<<<< HEAD
    
=======

>>>>>>> bef921b6
    // This would create a desktop shortcut for the application
    // Implementation would be platform-specific
    Ok("Desktop shortcut created".to_string())
}

/// Check if running in dark mode
#[tauri::command]
pub async fn is_dark_mode() -> Result<bool, String> {
    // This would check the system theme
    // For now, return false as default
    Ok(false)
}

/// Get window state and position
#[tauri::command]
pub async fn get_window_state() -> Result<serde_json::Value, String> {
    let state = serde_json::json!({
        "width": 1200,
        "height": 800,
        "x": 100,
        "y": 100,
        "maximized": false,
        "minimized": false,
        "fullscreen": false
    });
<<<<<<< HEAD
    
=======

>>>>>>> bef921b6
    Ok(state)
}

/// Set window always on top
#[tauri::command]
pub async fn set_window_always_on_top(always_on_top: bool) -> Result<String, String> {
    tracing::info!("Setting window always on top: {}", always_on_top);
<<<<<<< HEAD
    
=======

>>>>>>> bef921b6
    // This would use Tauri's window API
    Ok(format!("Window always on top set to: {}", always_on_top))
}

/// Minimize window to system tray
#[tauri::command]
pub async fn minimize_to_tray() -> Result<String, String> {
    tracing::info!("Minimizing to system tray");
<<<<<<< HEAD
    
=======

>>>>>>> bef921b6
    // This would minimize the window to system tray
    Ok("Window minimized to tray".to_string())
}

/// Check for application updates
#[tauri::command]
pub async fn check_for_updates() -> Result<serde_json::Value, String> {
    tracing::info!("Checking for updates");
<<<<<<< HEAD
    
=======

>>>>>>> bef921b6
    let update_info = serde_json::json!({
        "available": false,
        "current_version": env!("CARGO_PKG_VERSION"),
        "latest_version": env!("CARGO_PKG_VERSION"),
        "download_url": null
    });
<<<<<<< HEAD
    
    Ok(update_info)
}

=======

    Ok(update_info)
}

// ==================== AI PROVIDER COMMANDS ====================

/// Check if an AI provider is available
#[tauri::command]
pub async fn check_ai_provider_availability(
    provider_type: String,
    base_url: Option<String>,
    port: Option<u16>,
) -> Result<bool, String> {
    use crate::ai_providers::AIProvider;

    tracing::info!("Checking availability for provider: {}", provider_type);

    let provider = match provider_type.as_str() {
        "lm_studio" => AIProvider::lm_studio(port),
        "ollama" => AIProvider::ollama(port),
        "openai_compatible" => {
            let url = base_url.ok_or("Base URL required for OpenAI compatible provider")?;
            AIProvider::openai_compatible(url, None)
        }
        _ => return Err(format!("Unknown provider type: {}", provider_type)),
    };

    provider
        .check_availability()
        .await
        .map_err(|e| format!("Failed to check availability: {}", e))
}

/// List available models from an AI provider
#[tauri::command]
pub async fn list_ai_provider_models(
    provider_type: String,
    base_url: Option<String>,
    port: Option<u16>,
) -> Result<Vec<String>, String> {
    use crate::ai_providers::AIProvider;

    tracing::info!("Listing models for provider: {}", provider_type);

    let provider = match provider_type.as_str() {
        "lm_studio" => AIProvider::lm_studio(port),
        "ollama" => AIProvider::ollama(port),
        "openai_compatible" => {
            let url = base_url.ok_or("Base URL required for OpenAI compatible provider")?;
            AIProvider::openai_compatible(url, None)
        }
        _ => return Err(format!("Unknown provider type: {}", provider_type)),
    };

    provider
        .list_models()
        .await
        .map_err(|e| format!("Failed to list models: {}", e))
}

/// Send a request to an AI provider
#[tauri::command]
pub async fn send_ai_provider_request(
    provider_type: String,
    model: String,
    messages: Vec<serde_json::Value>,
    base_url: Option<String>,
    port: Option<u16>,
    api_key: Option<String>,
    temperature: Option<f32>,
    max_tokens: Option<i32>,
) -> Result<serde_json::Value, String> {
    use crate::ai_providers::{AIProvider, AIRequest, ChatMessage};

    tracing::info!(
        "Sending request to provider: {} with model: {}",
        provider_type,
        model
    );

    let provider = match provider_type.as_str() {
        "lm_studio" => AIProvider::lm_studio(port),
        "ollama" => AIProvider::ollama(port),
        "openai_compatible" => {
            let url = base_url.ok_or("Base URL required for OpenAI compatible provider")?;
            AIProvider::openai_compatible(url, api_key)
        }
        _ => return Err(format!("Unknown provider type: {}", provider_type)),
    };

    let chat_messages: Result<Vec<ChatMessage>, String> = messages
        .iter()
        .map(|m| {
            Ok(ChatMessage {
                role: m["role"]
                    .as_str()
                    .ok_or("Missing 'role' field")?
                    .to_string(),
                content: m["content"]
                    .as_str()
                    .ok_or("Missing 'content' field")?
                    .to_string(),
            })
        })
        .collect();

    let chat_messages = chat_messages?;

    let request = AIRequest {
        model,
        messages: chat_messages,
        temperature,
        max_tokens,
        stream: false,
    };

    let response = provider
        .send_request(request)
        .await
        .map_err(|e| format!("Failed to send request: {}", e))?;

    Ok(serde_json::json!({
        "content": response.content,
        "model": response.model,
        "tokens_used": response.tokens_used,
    }))
}

>>>>>>> bef921b6
#[cfg(test)]
mod tests {
    use super::*;
    use crate::database::DatabaseManager;
    use crate::services::Services;
    use std::sync::Arc;

    struct TestCommandsEnvironment {
        services: Arc<Services>,
    }

    impl TestCommandsEnvironment {
        fn new() -> Self {
            let db_manager =
                DatabaseManager::new_in_memory().expect("Failed to create test database");
            let services = Arc::new(Services::new(Arc::new(db_manager)));

            Self { services }
        }
    }

    #[tokio::test]
    async fn test_greet_command() {
        let result = greet("Test User").await;
        assert!(result.is_ok());
        assert_eq!(
            result.unwrap(),
            "Hello, Test User! Welcome to the Forbidden Library."
        );
    }

    #[tokio::test]
    async fn test_greet_command_empty_name() {
        let result = greet("").await;
        assert!(result.is_ok());
        assert_eq!(
            result.unwrap(),
            "Hello, ! Welcome to the Forbidden Library."
        );
    }

    #[tokio::test]
    async fn test_get_app_version() {
        let result = get_app_version().await;
        assert!(result.is_ok());
        let app_info = result.unwrap();
        assert_eq!(app_info.name, "forbidden-library-native");
        assert!(!app_info.version.is_empty());
    }

    #[tokio::test]
    async fn test_initialize_database() {
        let result = initialize_database().await;
        assert!(result.is_ok());
        assert_eq!(result.unwrap(), "Database initialized successfully");
    }

    #[tokio::test]
    async fn test_create_conversation_command() {
        let env = TestCommandsEnvironment::new();
        let app_state = AppState {
            services: env.services,
        };

        let result = create_conversation(
            "Test Conversation".to_string(),
            None,
            State::new(&app_state),
        )
        .await;

        assert!(result.is_ok());
        let conversation = result.unwrap();
        assert_eq!(conversation.title, "Test Conversation");
        assert!(conversation.id.is_some());
    }

    #[tokio::test]
    async fn test_create_conversation_with_persona() {
        let env = TestCommandsEnvironment::new();
        let app_state = AppState {
            services: env.services,
        };

        let result = create_conversation(
            "Test Conversation".to_string(),
            Some(1),
            State::new(&app_state),
        )
        .await;

        assert!(result.is_ok());
        let conversation = result.unwrap();
        assert_eq!(conversation.title, "Test Conversation");
        assert_eq!(conversation.persona_id, Some(1));
    }

    #[tokio::test]
    async fn test_get_conversations_command() {
        let env = TestCommandsEnvironment::new();
        let app_state = AppState {
            services: env.services,
        };

        // Create a test conversation first
        create_conversation(
            "Test Conversation".to_string(),
            None,
            State::new(&app_state),
        )
        .await
        .unwrap();

        let result = get_conversations(None, None, State::new(&app_state)).await;
        assert!(result.is_ok());
        let conversations = result.unwrap();
        assert!(!conversations.is_empty());
    }

    #[tokio::test]
    async fn test_get_conversation_command() {
        let env = TestCommandsEnvironment::new();
        let app_state = AppState {
            services: env.services,
        };

        // Create a test conversation first
        let created = create_conversation(
            "Test Conversation".to_string(),
            None,
            State::new(&app_state),
        )
        .await
        .unwrap();

        let conversation_id = created.id.unwrap();
        let result = get_conversation(conversation_id, State::new(&app_state)).await;
        assert!(result.is_ok());
        let conversation = result.unwrap();
        assert!(conversation.is_some());
        assert_eq!(conversation.unwrap().title, "Test Conversation");
    }

    #[tokio::test]
    async fn test_delete_conversation_command() {
        let env = TestCommandsEnvironment::new();
        let app_state = AppState {
            services: env.services,
        };

        // Create a test conversation first
        let created = create_conversation(
            "Test Conversation".to_string(),
            None,
            State::new(&app_state),
        )
        .await
        .unwrap();

        let conversation_id = created.id.unwrap();
        let result = delete_conversation(conversation_id, State::new(&app_state)).await;
        assert!(result.is_ok());

        // Verify conversation is deleted
        let get_result = get_conversation(conversation_id, State::new(&app_state)).await;
        assert!(get_result.is_ok());
        assert!(get_result.unwrap().is_none());
    }

    #[tokio::test]
    async fn test_archive_conversation_command() {
        let env = TestCommandsEnvironment::new();
        let app_state = AppState {
            services: env.services,
        };

        // Create a test conversation first
        let created = create_conversation(
            "Test Conversation".to_string(),
            None,
            State::new(&app_state),
        )
        .await
        .unwrap();

        let conversation_id = created.id.unwrap();
        let result = archive_conversation(conversation_id, State::new(&app_state)).await;
        assert!(result.is_ok());

        // Verify conversation is archived
        let get_result = get_conversation(conversation_id, State::new(&app_state)).await;
        assert!(get_result.is_ok());
        let conversation = get_result.unwrap().unwrap();
        assert!(conversation.archived);
    }

    #[tokio::test]
    async fn test_add_message_command() {
        let env = TestCommandsEnvironment::new();
        let app_state = AppState {
            services: env.services,
        };

        // Create a test conversation first
        let created = create_conversation(
            "Test Conversation".to_string(),
            None,
            State::new(&app_state),
        )
        .await
        .unwrap();

        let conversation_id = created.id.unwrap();
        let result = add_message(
            conversation_id,
            "user".to_string(),
            "Test message".to_string(),
            None,
            State::new(&app_state),
        )
        .await;

        assert!(result.is_ok());
        let message = result.unwrap();
        assert_eq!(message.content, "Test message");
        assert_eq!(message.role, MessageRole::User);
    }

    #[tokio::test]
    async fn test_get_messages_command() {
        let env = TestCommandsEnvironment::new();
        let app_state = AppState {
            services: env.services,
        };

        // Create a test conversation first
        let created = create_conversation(
            "Test Conversation".to_string(),
            None,
            State::new(&app_state),
        )
        .await
        .unwrap();

        let conversation_id = created.id.unwrap();

        // Add a test message
        add_message(
            conversation_id,
            "user".to_string(),
            "Test message".to_string(),
            None,
            State::new(&app_state),
        )
        .await
        .unwrap();

        let result = get_messages(conversation_id, State::new(&app_state)).await;
        assert!(result.is_ok());
        let messages = result.unwrap();
        assert_eq!(messages.len(), 1);
        assert_eq!(messages[0].content, "Test message");
    }

    #[tokio::test]
    async fn test_update_message_command() {
        let env = TestCommandsEnvironment::new();
        let app_state = AppState {
            services: env.services,
        };

        // Create a test conversation first
        let created = create_conversation(
            "Test Conversation".to_string(),
            None,
            State::new(&app_state),
        )
        .await
        .unwrap();

        let conversation_id = created.id.unwrap();

        // Add a test message
        let message = add_message(
            conversation_id,
            "user".to_string(),
            "Original message".to_string(),
            None,
            State::new(&app_state),
        )
        .await
        .unwrap();

        let message_id = message.id.unwrap();
        let result = update_message(
            message_id,
            "Updated message".to_string(),
            State::new(&app_state),
        )
        .await;

        assert!(result.is_ok());
        let updated_message = result.unwrap();
        assert_eq!(updated_message.content, "Updated message");
    }

    #[tokio::test]
    async fn test_delete_message_command() {
        let env = TestCommandsEnvironment::new();
        let app_state = AppState {
            services: env.services,
        };

        // Create a test conversation first
        let created = create_conversation(
            "Test Conversation".to_string(),
            None,
            State::new(&app_state),
        )
        .await
        .unwrap();

        let conversation_id = created.id.unwrap();

        // Add a test message
        let message = add_message(
            conversation_id,
            "user".to_string(),
            "Test message".to_string(),
            None,
            State::new(&app_state),
        )
        .await
        .unwrap();

        let message_id = message.id.unwrap();
        let result = delete_message(message_id, State::new(&app_state)).await;
        assert!(result.is_ok());

        // Verify message is deleted
        let messages = get_messages(conversation_id, State::new(&app_state))
            .await
            .unwrap();
        assert_eq!(messages.len(), 0);
    }

    #[tokio::test]
    async fn test_create_persona_command() {
        let env = TestCommandsEnvironment::new();
        let app_state = AppState {
            services: env.services,
        };

        let result = create_persona(
            "Test Persona".to_string(),
            "A test persona".to_string(),
            "You are a test persona.".to_string(),
            State::new(&app_state),
        )
        .await;

        assert!(result.is_ok());
        let persona = result.unwrap();
        assert_eq!(persona.name, "Test Persona");
        assert_eq!(persona.description, "A test persona");
    }

    #[tokio::test]
    async fn test_get_personas_command() {
        let env = TestCommandsEnvironment::new();
        let app_state = AppState {
            services: env.services,
        };

        // Create a test persona first
        create_persona(
            "Test Persona".to_string(),
            "A test persona".to_string(),
            "You are a test persona.".to_string(),
            State::new(&app_state),
        )
        .await
        .unwrap();

        let result = get_personas(State::new(&app_state)).await;
        assert!(result.is_ok());
        let personas = result.unwrap();
        assert!(!personas.is_empty());
    }

    #[tokio::test]
    async fn test_get_persona_command() {
        let env = TestCommandsEnvironment::new();
        let app_state = AppState {
            services: env.services,
        };

        // Create a test persona first
        let created = create_persona(
            "Test Persona".to_string(),
            "A test persona".to_string(),
            "You are a test persona.".to_string(),
            State::new(&app_state),
        )
        .await
        .unwrap();

        let persona_id = created.id.unwrap();
        let result = get_persona(persona_id, State::new(&app_state)).await;
        assert!(result.is_ok());
        let persona = result.unwrap();
        assert!(persona.is_some());
        assert_eq!(persona.unwrap().name, "Test Persona");
    }

    #[tokio::test]
    async fn test_update_persona_command() {
        let env = TestCommandsEnvironment::new();
        let app_state = AppState {
            services: env.services,
        };

        // Create a test persona first
        let created = create_persona(
            "Test Persona".to_string(),
            "A test persona".to_string(),
            "You are a test persona.".to_string(),
            State::new(&app_state),
        )
        .await
        .unwrap();

        let persona_id = created.id.unwrap();
        let result = update_persona(
            persona_id,
            "Updated Persona".to_string(),
            "An updated test persona".to_string(),
            "You are an updated test persona.".to_string(),
            State::new(&app_state),
        )
        .await;

        assert!(result.is_ok());
        let persona = result.unwrap();
        assert_eq!(persona.name, "Updated Persona");
        assert_eq!(persona.description, "An updated test persona");
    }

    #[tokio::test]
    async fn test_delete_persona_command() {
        let env = TestCommandsEnvironment::new();
        let app_state = AppState {
            services: env.services,
        };

        // Create a test persona first
        let created = create_persona(
            "Test Persona".to_string(),
            "A test persona".to_string(),
            "You are a test persona.".to_string(),
            State::new(&app_state),
        )
        .await
        .unwrap();

        let persona_id = created.id.unwrap();
        let result = delete_persona(persona_id, State::new(&app_state)).await;
        assert!(result.is_ok());

        // Verify persona is deleted
        let get_result = get_persona(persona_id, State::new(&app_state)).await;
        assert!(get_result.is_ok());
        assert!(get_result.unwrap().is_none());
    }

    #[tokio::test]
    async fn test_store_api_config_command() {
        let env = TestCommandsEnvironment::new();
        let app_state = AppState {
            services: env.services,
        };

        let config = serde_json::json!({
            "provider": "openai",
            "api_key": "test-key",
            "model": "gpt-4"
        });

        let result =
            store_api_config("openai".to_string(), config.clone(), State::new(&app_state)).await;

        assert!(result.is_ok());
    }

    #[tokio::test]
    async fn test_get_api_config_command() {
        let env = TestCommandsEnvironment::new();
        let app_state = AppState {
            services: env.services,
        };

        let config = serde_json::json!({
            "provider": "openai",
            "api_key": "test-key",
            "model": "gpt-4"
        });

        // Store config first
        store_api_config("openai".to_string(), config.clone(), State::new(&app_state))
            .await
            .unwrap();

        let result = get_api_config("openai".to_string(), State::new(&app_state)).await;
        assert!(result.is_ok());
        let retrieved_config = result.unwrap();
        assert!(retrieved_config.is_some());
        assert_eq!(retrieved_config.unwrap().0, "openai");
    }

    #[tokio::test]
    async fn test_delete_api_config_command() {
        let env = TestCommandsEnvironment::new();
        let app_state = AppState {
            services: env.services,
        };

        let config = serde_json::json!({
            "provider": "openai",
            "api_key": "test-key",
            "model": "gpt-4"
        });

        // Store config first
        store_api_config("openai".to_string(), config.clone(), State::new(&app_state))
            .await
            .unwrap();

        let result = delete_api_config("openai".to_string(), State::new(&app_state)).await;
        assert!(result.is_ok());

        // Verify config is deleted
        let get_result = get_api_config("openai".to_string(), State::new(&app_state)).await;
        assert!(get_result.is_ok());
        assert!(get_result.unwrap().is_none());
    }

    #[tokio::test]
    async fn test_send_ai_request_command() {
        let env = TestCommandsEnvironment::new();
        let app_state = AppState {
            services: env.services,
        };

        let result = send_ai_request(
            "Hello, this is a test".to_string(),
            "openai".to_string(),
            None,
            State::new(&app_state),
        )
        .await;

        // Should succeed (even if it's a mock response)
        assert!(result.is_ok());
    }

    #[tokio::test]
    async fn test_get_database_stats_command() {
        let env = TestCommandsEnvironment::new();
        let app_state = AppState {
            services: env.services,
        };

        let result = get_database_stats(State::new(&app_state)).await;
        assert!(result.is_ok());
        let stats = result.unwrap();
        assert!(stats.total_conversations >= 0);
        assert!(stats.total_personas >= 0);
        assert!(stats.total_messages >= 0);
        assert!(stats.database_size_mb >= 0.0);
    }

    #[tokio::test]
    async fn test_export_conversation_command() {
        let env = TestCommandsEnvironment::new();
        let app_state = AppState {
            services: env.services,
        };

        // Create a test conversation first
        let created = create_conversation(
            "Test Conversation".to_string(),
            None,
            State::new(&app_state),
        )
        .await
        .unwrap();

        let conversation_id = created.id.unwrap();
        let result =
            export_conversation(conversation_id, "json".to_string(), State::new(&app_state)).await;

        assert!(result.is_ok());
    }

    #[tokio::test]
    async fn test_backup_database_command() {
        let env = TestCommandsEnvironment::new();
        let app_state = AppState {
            services: env.services,
        };

        let result = backup_database(State::new(&app_state)).await;
        assert!(result.is_ok());
        let backup_path = result.unwrap();
        assert!(backup_path.contains("backup"));
        assert!(backup_path.contains(".db"));
    }

    #[tokio::test]
    async fn test_restore_database_command() {
        let env = TestCommandsEnvironment::new();
        let app_state = AppState {
            services: env.services,
        };

        // Create a backup first
        let backup_path = backup_database(State::new(&app_state)).await.unwrap();

        let result = restore_database(backup_path, State::new(&app_state)).await;
        assert!(result.is_ok());
    }

    #[tokio::test]
    async fn test_clear_database_command() {
        let env = TestCommandsEnvironment::new();
        let app_state = AppState {
            services: env.services,
        };

        // Create some test data first
        create_conversation(
            "Test Conversation".to_string(),
            None,
            State::new(&app_state),
        )
        .await
        .unwrap();

        let result = clear_database(State::new(&app_state)).await;
        assert!(result.is_ok());

        // Verify database is cleared
        let conversations = get_conversations(None, None, State::new(&app_state))
            .await
            .unwrap();
        assert_eq!(conversations.len(), 0);
    }
}<|MERGE_RESOLUTION|>--- conflicted
+++ resolved
@@ -562,11 +562,7 @@
 #[tauri::command]
 pub async fn get_system_info() -> Result<serde_json::Value, String> {
     use std::env;
-<<<<<<< HEAD
-    
-=======
-
->>>>>>> bef921b6
+
     let info = serde_json::json!({
         "os": env::consts::OS,
         "arch": env::consts::ARCH,
@@ -575,32 +571,19 @@
         "tauri_version": env!("CARGO_PKG_VERSION"),
         "platform": "desktop"
     });
-<<<<<<< HEAD
-    
-=======
-
->>>>>>> bef921b6
+
     Ok(info)
 }
 
 /// Show native file dialog for opening files
 #[tauri::command]
 pub async fn show_open_dialog(
-<<<<<<< HEAD
-=======
     app_handle: tauri::AppHandle,
->>>>>>> bef921b6
     title: Option<String>,
     default_path: Option<String>,
     filters: Option<Vec<(String, Vec<String>)>>,
 ) -> Result<Option<String>, String> {
     tracing::info!("Opening file dialog");
-<<<<<<< HEAD
-    
-    // This would use Tauri's dialog API
-    // For now, return a placeholder
-    Ok(Some("/path/to/selected/file.txt".to_string()))
-=======
 
     use tauri::api::dialog::blocking::FileDialogBuilder;
     use std::path::PathBuf;
@@ -625,27 +608,17 @@
     let result = dialog.pick_file();
 
     Ok(result.map(|p| p.to_string_lossy().to_string()))
->>>>>>> bef921b6
 }
 
 /// Show native file dialog for saving files
 #[tauri::command]
 pub async fn show_save_dialog(
-<<<<<<< HEAD
-=======
     app_handle: tauri::AppHandle,
->>>>>>> bef921b6
     title: Option<String>,
     default_path: Option<String>,
     filters: Option<Vec<(String, Vec<String>)>>,
 ) -> Result<Option<String>, String> {
     tracing::info!("Opening save dialog");
-<<<<<<< HEAD
-    
-    // This would use Tauri's dialog API
-    // For now, return a placeholder
-    Ok(Some("/path/to/save/file.txt".to_string()))
-=======
 
     use tauri::api::dialog::blocking::FileDialogBuilder;
     use std::path::PathBuf;
@@ -675,24 +648,10 @@
     let result = dialog.save_file();
 
     Ok(result.map(|p| p.to_string_lossy().to_string()))
->>>>>>> bef921b6
 }
 
 /// Write file to disk with native file system access
 #[tauri::command]
-<<<<<<< HEAD
-pub async fn write_file_to_disk(
-    path: String,
-    content: String,
-) -> Result<String, String> {
-    use std::fs;
-    
-    tracing::info!("Writing file to: {}", path);
-    
-    fs::write(&path, content)
-        .map_err(|e| format!("Failed to write file: {}", e))?;
-    
-=======
 pub async fn write_file_to_disk(path: String, content: String) -> Result<String, String> {
     use std::fs;
 
@@ -700,7 +659,6 @@
 
     fs::write(&path, content).map_err(|e| format!("Failed to write file: {}", e))?;
 
->>>>>>> bef921b6
     Ok(format!("File written successfully to: {}", path))
 }
 
@@ -708,18 +666,10 @@
 #[tauri::command]
 pub async fn read_file_from_disk(path: String) -> Result<String, String> {
     use std::fs;
-<<<<<<< HEAD
-    
+
     tracing::info!("Reading file from: {}", path);
-    
-    fs::read_to_string(&path)
-        .map_err(|e| format!("Failed to read file: {}", e))
-=======
-
-    tracing::info!("Reading file from: {}", path);
 
     fs::read_to_string(&path).map_err(|e| format!("Failed to read file: {}", e))
->>>>>>> bef921b6
 }
 
 /// Show system notification
@@ -730,19 +680,11 @@
     icon: Option<String>,
 ) -> Result<String, String> {
     tracing::info!("Showing notification: {}", title);
-<<<<<<< HEAD
-    
+
     // This would use Tauri's notification API
     // For now, just log the notification
     tracing::info!("Notification - {}: {}", title, body);
-    
-=======
-
-    // This would use Tauri's notification API
-    // For now, just log the notification
-    tracing::info!("Notification - {}: {}", title, body);
-
->>>>>>> bef921b6
+
     Ok("Notification shown".to_string())
 }
 
@@ -750,11 +692,7 @@
 #[tauri::command]
 pub async fn copy_to_clipboard(text: String) -> Result<String, String> {
     tracing::info!("Copying to clipboard");
-<<<<<<< HEAD
-    
-=======
-
->>>>>>> bef921b6
+
     // This would use Tauri's clipboard API
     // For now, just return success
     Ok("Text copied to clipboard".to_string())
@@ -764,11 +702,7 @@
 #[tauri::command]
 pub async fn read_from_clipboard() -> Result<String, String> {
     tracing::info!("Reading from clipboard");
-<<<<<<< HEAD
-    
-=======
-
->>>>>>> bef921b6
+
     // This would use Tauri's clipboard API
     // For now, return placeholder text
     Ok("Sample clipboard content".to_string())
@@ -777,23 +711,6 @@
 /// Get application data directory path
 #[tauri::command]
 pub async fn get_app_data_dir() -> Result<String, String> {
-<<<<<<< HEAD
-    use std::env;
-    
-    // Get the application data directory
-    let app_data = match env::var("APPDATA") {
-        Ok(path) => format!("{}/Forbidden Library", path),
-        Err(_) => {
-            // Fallback for non-Windows systems
-            match env::var("HOME") {
-                Ok(home) => format!("{}/.forbidden-library", home),
-                Err(_) => "/tmp/forbidden-library".to_string()
-            }
-        }
-    };
-    
-    Ok(app_data)
-=======
     use crate::platform;
 
     // Use cross-platform method to get app data directory
@@ -803,18 +720,13 @@
         // Ultimate fallback
         Ok("/tmp/forbidden-library".to_string())
     }
->>>>>>> bef921b6
 }
 
 /// Open external URL in default browser
 #[tauri::command]
 pub async fn open_external_url(url: String) -> Result<String, String> {
     tracing::info!("Opening external URL: {}", url);
-<<<<<<< HEAD
-    
-=======
-
->>>>>>> bef921b6
+
     // This would use Tauri's shell API
     // For now, just return success
     Ok(format!("Opened URL: {}", url))
@@ -824,11 +736,7 @@
 #[tauri::command]
 pub async fn create_desktop_shortcut() -> Result<String, String> {
     tracing::info!("Creating desktop shortcut");
-<<<<<<< HEAD
-    
-=======
-
->>>>>>> bef921b6
+
     // This would create a desktop shortcut for the application
     // Implementation would be platform-specific
     Ok("Desktop shortcut created".to_string())
@@ -854,11 +762,7 @@
         "minimized": false,
         "fullscreen": false
     });
-<<<<<<< HEAD
-    
-=======
-
->>>>>>> bef921b6
+
     Ok(state)
 }
 
@@ -866,11 +770,7 @@
 #[tauri::command]
 pub async fn set_window_always_on_top(always_on_top: bool) -> Result<String, String> {
     tracing::info!("Setting window always on top: {}", always_on_top);
-<<<<<<< HEAD
-    
-=======
-
->>>>>>> bef921b6
+
     // This would use Tauri's window API
     Ok(format!("Window always on top set to: {}", always_on_top))
 }
@@ -879,11 +779,7 @@
 #[tauri::command]
 pub async fn minimize_to_tray() -> Result<String, String> {
     tracing::info!("Minimizing to system tray");
-<<<<<<< HEAD
-    
-=======
-
->>>>>>> bef921b6
+
     // This would minimize the window to system tray
     Ok("Window minimized to tray".to_string())
 }
@@ -892,23 +788,13 @@
 #[tauri::command]
 pub async fn check_for_updates() -> Result<serde_json::Value, String> {
     tracing::info!("Checking for updates");
-<<<<<<< HEAD
-    
-=======
-
->>>>>>> bef921b6
+
     let update_info = serde_json::json!({
         "available": false,
         "current_version": env!("CARGO_PKG_VERSION"),
         "latest_version": env!("CARGO_PKG_VERSION"),
         "download_url": null
     });
-<<<<<<< HEAD
-    
-    Ok(update_info)
-}
-
-=======
 
     Ok(update_info)
 }
@@ -1037,7 +923,6 @@
     }))
 }
 
->>>>>>> bef921b6
 #[cfg(test)]
 mod tests {
     use super::*;

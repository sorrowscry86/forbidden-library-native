--- conflicted
+++ resolved
@@ -70,20 +70,12 @@
           {
             "name": "sh",
             "cmd": "sh",
-<<<<<<< HEAD
-            "args": ["-c", { "validator": "\\S+" }]
-=======
             "args": ["-c", { "validator": "\\\\S+" }]
->>>>>>> bef921b6
           },
           {
             "name": "cmd",
             "cmd": "cmd",
-<<<<<<< HEAD
-            "args": ["/C", { "validator": "\\S+" }]
-=======
             "args": ["/C", { "validator": "\\\\S+" }]
->>>>>>> bef921b6
           }
         ]
       },
@@ -123,17 +115,6 @@
         "skipTaskbar": false,
         "fileDropEnabled": true,
         "titleBarStyle": "Visible"
-<<<<<<< HEAD
-      }
-    ],
-    "security": {
-      "csp": null
-    },
-    "systemTray": {
-      "iconPath": "icons/icon.png",
-      "iconAsTemplate": true,
-      "menuOnLeftClick": false
-=======
       }
     ],
     "security": {
@@ -173,7 +154,6 @@
           "depends": []
         }
       }
->>>>>>> bef921b6
     },
     "updater": {
       "active": false

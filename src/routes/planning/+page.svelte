--- conflicted
+++ resolved
@@ -1,9 +1,5 @@
-<<<<<<< HEAD
-<script lang="ts">
-=======
 ﻿<script lang="ts">
 
->>>>>>> bef921b6
     import ProjectPlanning from '$lib/components/ProjectPlanning.svelte';
 </script>
 

--- conflicted
+++ resolved
@@ -1,8 +1,5 @@
-<<<<<<< HEAD
 ﻿<script lang="ts">
-=======
-<script lang="ts">
->>>>>>> 34c15c15
+
     import ProjectPlanning from '$lib/components/ProjectPlanning.svelte';
 </script>
 

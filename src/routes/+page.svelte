--- conflicted
+++ resolved
@@ -133,12 +133,8 @@
 {#if environment === 'web'}
 	<div class="bg-yellow-600 text-white px-4 py-2 text-center text-sm">
 		🌐 Web Mode - Running in browser.
-<<<<<<< HEAD
-		<button class="underline ml-2" on:click={() => alert('To access full features, run: pnpm run tauri:dev')}>
-=======
 		<button class="underline ml-2" on:click={() => alert('To access full features, run: pnpm run tauri:dev')}>>
 
->>>>>>> bef921b6
 			Install Desktop App
 		</button>
 	</div>
